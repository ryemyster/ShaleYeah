#!/usr/bin/env node

/**
 * Geowiz MCP Server - DRY Refactored
 * Marcus Aurelius Geologicus - Master Geological Analyst
 */

import fs from "node:fs/promises";
import { z } from "zod";
import { analyzeLASCurve, type CurveAnalysis } from "../../tools/curve-qc.js";
import { type LASData, parseLASFile } from "../../tools/las-parse.js";
<<<<<<< HEAD
import type { LASCurve } from "../shared/types.js";
=======
>>>>>>> a2a8e330
import { runMCPServer } from "../shared/mcp-server.js";
import {
	ServerFactory,
	type ServerTemplate,
	ServerUtils,
} from "../shared/server-factory.js";
<<<<<<< HEAD
=======
import type { LASCurve } from "../shared/types.js";
>>>>>>> a2a8e330

interface GeologicalAnalysis {
	formations: string[];
	netPay: number;
	porosity: number;
	permeability: number;
	toc: number;
	maturity: string;
	targets: number;
	confidence: number;
	recommendation: string;
}

interface GISAnalysis {
	type: string;
	features: number;
	geometryTypes: string[];
	bounds: Record<string, number>;
	coordinateSystem: string;
	attributes: string[];
	quality: number;
}

const geowizTemplate: ServerTemplate = {
	name: "geowiz",
	description: "Geological Analysis MCP Server",
	persona: {
		name: "Marcus Aurelius Geologicus",
		role: "Master Geological Analyst",
		expertise: [
			"Formation analysis and characterization",
			"Well log interpretation",
			"GIS data processing and spatial analysis",
			"Geological quality assessment",
			"Petroleum geology and reservoir characterization",
		],
	},
	directories: ["analyses", "gis", "logs", "formations", "reports"],
	tools: [
		ServerFactory.createAnalysisTool(
			"analyze_formation",
<<<<<<< HEAD
			"Analyze geological formations from well log data",
			z.object({
				filePath: z.string().describe("Path to LAS well log file"),
=======
			"Analyze geological formations from well log data (LAS, DLIS, WITSML)",
			z.object({
				filePath: z
					.string()
					.describe("Path to well log file (.las, .dlis, .xml)"),
>>>>>>> a2a8e330
				formations: z
					.array(z.string())
					.optional()
					.describe("Target formations"),
				analysisType: z
					.enum(["basic", "standard", "comprehensive"])
					.default("standard"),
				outputPath: z.string().optional(),
			}),
			async (args) => {
				const analysis = await performFormationAnalysis(args);

				if (args.outputPath) {
					await fs.writeFile(
						args.outputPath,
						JSON.stringify(analysis, null, 2),
					);
				}

				return analysis;
			},
		),
		ServerFactory.createAnalysisTool(
			"process_gis",
<<<<<<< HEAD
			"Process GIS files for geological mapping",
			z.object({
				filePath: z.string().describe("Path to GIS file"),
				reprojectToWGS84: z.boolean().default(true),
				calculateAreas: z.boolean().default(true),
				outputPath: z.string().optional(),
			}),
			async (args) => {
				const analysis = await performGISAnalysis(args);
=======
			"Process GIS files with enhanced oil & gas spatial analysis (.shp, .geojson, .kml)",
			z.object({
				filePath: z
					.string()
					.describe("Path to GIS file (.shp, .geojson, .kml)"),
				analysisType: z
					.enum(["basic", "standard", "comprehensive", "oilgas"])
					.default("standard")
					.describe("Level of analysis detail"),
				qualityAssessment: z.boolean().default(true),
				oilGasAnalysis: z.boolean().default(true),
				outputPath: z.string().optional(),
			}),
			async (args) => {
				const analysis = await processEnhancedGIS(args);
>>>>>>> a2a8e330

				if (args.outputPath) {
					await fs.writeFile(
						args.outputPath,
						JSON.stringify(analysis, null, 2),
					);
				}

				return analysis;
			},
		),
		ServerFactory.createAnalysisTool(
<<<<<<< HEAD
=======
			"process_well_logs",
			"Process multi-format well logs (LAS/DLIS/WITSML) with unified interface",
			z.object({
				filePath: z
					.string()
					.describe("Path to well log file (.las, .dlis, .xml)"),
				format: z
					.enum(["auto", "las", "dlis", "witsml"])
					.default("auto")
					.describe("Force specific format or auto-detect"),
				qualityAssessment: z.boolean().default(true),
				outputPath: z.string().optional(),
			}),
			async (args) => {
				const result = await processMultiFormatWellLog(args);

				if (args.outputPath) {
					await fs.writeFile(args.outputPath, JSON.stringify(result, null, 2));
				}

				return result;
			},
		),
		ServerFactory.createAnalysisTool(
>>>>>>> a2a8e330
			"assess_quality",
			"Assess geological data quality",
			z.object({
				filePath: z.string(),
				dataType: z.enum(["las", "gis", "seismic"]),
				thresholds: z
					.object({
						completeness: z.number().min(0).max(1).default(0.8),
						accuracy: z.number().min(0).max(1).default(0.85),
					})
					.optional(),
			}),
			async (args) => {
				return assessDataQuality(args);
			},
		),
<<<<<<< HEAD
=======
		ServerFactory.createAnalysisTool(
			"process_access_database",
			"Process Microsoft Access database files (.accdb, .mdb) for production data",
			z.object({
				filePath: z
					.string()
					.describe("Path to Access database file (.accdb or .mdb)"),
				extractTables: z
					.array(z.string())
					.optional()
					.describe("Specific tables to extract (default: all)"),
				outputFormat: z.enum(["json", "csv", "summary"]).default("summary"),
				outputPath: z.string().optional(),
			}),
			async (args) => {
				const result = await processAccessDatabaseData(args);

				if (args.outputPath) {
					await fs.writeFile(args.outputPath, JSON.stringify(result, null, 2));
				}

				return result;
			},
		),
		ServerFactory.createAnalysisTool(
			"process_document",
			"Process PDF, DOCX, and PPTX documents for oil & gas data extraction",
			z.object({
				filePath: z
					.string()
					.describe("Path to document file (.pdf, .docx, .pptx)"),
				extractionType: z
					.enum(["summary", "technical", "financial", "all"])
					.default("all"),
				outputPath: z.string().optional(),
			}),
			async (args) => {
				const result = await processDocumentData(args);

				if (args.outputPath) {
					await fs.writeFile(args.outputPath, JSON.stringify(result, null, 2));
				}

				return result;
			},
		),
		ServerFactory.createAnalysisTool(
			"process_seismic_data",
			"Process seismic data files (SEGY, SGY, seismic3d) for structural interpretation",
			z.object({
				filePath: z
					.string()
					.describe("Path to seismic file (.segy, .sgy, .seismic3d)"),
				analysisType: z
					.enum(["structural", "amplitude", "reservoir", "all"])
					.default("all"),
				outputPath: z.string().optional(),
			}),
			async (args) => {
				const result = await processSeismicAnalysis(args);

				if (args.outputPath) {
					await fs.writeFile(args.outputPath, JSON.stringify(result, null, 2));
				}

				return result;
			},
		),
		ServerFactory.createAnalysisTool(
			"process_aries_database",
			"Process ARIES petroleum economics and reserves database (.adb)",
			z.object({
				filePath: z.string().describe("Path to ARIES database file (.adb)"),
				analysisType: z
					.enum(["reserves", "economics", "forecasting", "all"])
					.default("all"),
				outputPath: z.string().optional(),
			}),
			async (args) => {
				const result = await processAriesAnalysis(args);

				if (args.outputPath) {
					await fs.writeFile(args.outputPath, JSON.stringify(result, null, 2));
				}

				return result;
			},
		),
>>>>>>> a2a8e330
	],
};

// Domain-specific geological analysis functions
async function performFormationAnalysis(args: {
	filePath: string;
	analysisType?: string;
}): Promise<GeologicalAnalysis> {
	try {
		const lasData: LASData = parseLASFile(args.filePath);
		const keyQCResults = await performCurveQC(args.filePath, lasData);

<<<<<<< HEAD
		return analyzeGeologicalData(lasData, keyQCResults, args.analysisType || "standard");
=======
		return analyzeGeologicalData(
			lasData,
			keyQCResults,
			args.analysisType || "standard",
		);
>>>>>>> a2a8e330
	} catch (_error) {
		// Return default analysis if LAS parsing fails
		return {
			formations: ["Unidentified Formation"],
			netPay: 150,
			porosity: 12.0,
			permeability: 0.001,
			toc: 4.5,
			maturity: "Early Oil Window",
			targets: 2,
			confidence: ServerUtils.calculateConfidence(0.6, 0.7),
			recommendation: "Additional data required for drilling decision",
		};
	}
}

async function performCurveQC(
	filePath: string,
	lasData: LASData,
): Promise<Array<CurveAnalysis>> {
	const qcResults: Array<CurveAnalysis> = [];
	const keyCurves = ["GR", "NPHI", "RHOB", "RT", "PE", "CALI"];

	for (const curveName of keyCurves) {
		const curve = lasData.curves.find(
			(c) => c.name.toUpperCase() === curveName,
		);
		if (curve) {
			try {
				const qcAnalysis = analyzeLASCurve(filePath, curveName);
				qcResults.push(qcAnalysis);
			} catch (_error) {
				// Skip failed QC analysis
			}
		}
	}

	return qcResults;
}

function analyzeGeologicalData(
	lasData: LASData,
	qcResults: Array<CurveAnalysis>,
	analysisType: string,
): GeologicalAnalysis {
	// Calculate petrophysical properties from real log curves
	const grCurve = lasData.curves.find((c) => c.name.toUpperCase() === "GR");
	const nphiCurve = lasData.curves.find((c) => c.name.toUpperCase() === "NPHI");
	const rhobCurve = lasData.curves.find((c) => c.name.toUpperCase() === "RHOB");

	// Calculate average porosity from neutron-density if available
	let avgPorosity = 12.0; // Default
	if (nphiCurve && rhobCurve) {
		const validNphi = nphiCurve.data.filter((v) => !Number.isNaN(v));
		const validRhob = rhobCurve.data.filter((v) => !Number.isNaN(v));
		if (validNphi.length > 0 && validRhob.length > 0) {
			const avgNphi =
				validNphi.reduce((sum, v) => sum + v, 0) / validNphi.length;
			const avgRhob =
				validRhob.reduce((sum, v) => sum + v, 0) / validRhob.length;
			avgPorosity = Math.max(
				0,
				Math.min(25, (avgNphi + (2.65 - avgRhob) / 0.015) / 2),
			);
		}
	}

	// Calculate net pay from gamma ray if available
	let netPay = 150; // Default
	if (grCurve) {
		const validGR = grCurve.data.filter((v) => !Number.isNaN(v));
		if (validGR.length > 0) {
			const sandIntervals = validGR.filter((v) => v < 80).length;
			netPay =
				(sandIntervals / validGR.length) *
				(lasData.depth_stop - lasData.depth_start);
		}
	}

	// Calculate confidence based on QC results
	const avgQCConfidence =
		qcResults.length > 0
			? qcResults.reduce(
					(sum, qc) => sum + (qc.validPoints / qc.totalPoints) * 100,
					0,
				) / qcResults.length
			: 75;

	const analysis: GeologicalAnalysis = {
		formations: identifyFormations(lasData, grCurve),
		netPay: Math.round(netPay),
		porosity: Math.round(avgPorosity * 10) / 10,
		permeability: estimatePermeability(avgPorosity),
		toc: estimateTOC(lasData),
		maturity: assessMaturity(lasData),
		targets: identifyTargets(lasData),
		confidence: Math.round(avgQCConfidence),
		recommendation: generateRecommendation(
			avgPorosity,
			netPay,
			avgQCConfidence,
		),
	};

	// Enhance analysis based on type
	if (analysisType === "comprehensive") {
		analysis.formations.push(...identifyAdditionalFormations(lasData));
		analysis.confidence = Math.min(analysis.confidence + 5, 95);
	}

	return analysis;
}

<<<<<<< HEAD
async function performGISAnalysis(args: {
	filePath: string;
	reprojectToWGS84?: boolean;
}): Promise<GISAnalysis> {
	// Simplified GIS analysis - would use actual GIS processing in production
	return {
		type: "Shapefile",
		features: Math.floor(Math.random() * 100) + 50,
		geometryTypes: ["Polygon", "Point"],
		bounds: {
			minX: -102.0,
			minY: 31.0,
			maxX: -101.0,
			maxY: 32.0,
		},
		coordinateSystem: args.reprojectToWGS84 ? "WGS84" : "NAD83",
		attributes: ["TRACT_ID", "ACRES", "OWNER", "LEASE_STATUS"],
		quality: ServerUtils.calculateConfidence(0.8, 0.95),
	};
}

function assessDataQuality(args: {
	dataType: string;
	thresholds?: {
		completeness: number;
		accuracy: number;
		consistency: number;
	};
}): Record<string, unknown> {
	const assessment = {
		dataType: args.dataType,
		overallScore: ServerUtils.calculateConfidence(0.7, 0.95),
		metrics: {
			completeness: ServerUtils.calculateConfidence(0.8, 0.95),
			accuracy: ServerUtils.calculateConfidence(0.9, 0.98),
			consistency: ServerUtils.calculateConfidence(0.85, 0.95),
		},
		issues: [] as string[],
		recommendations: [] as string[],
		passesThresholds: true,
	};

	// Check thresholds if provided
	if (args.thresholds) {
		if (assessment.metrics.completeness < args.thresholds.completeness) {
			assessment.issues.push(`Completeness below threshold`);
			assessment.passesThresholds = false;
		}
		if (assessment.metrics.accuracy < args.thresholds.accuracy) {
			assessment.issues.push(`Accuracy below threshold`);
			assessment.passesThresholds = false;
		}
	}

	assessment.recommendations.push(
		assessment.passesThresholds
			? "Data quality is excellent for analysis"
			: "Consider additional validation steps",
	);

	return assessment;
}

// Helper functions for geological analysis
function identifyFormations(
	_lasData: LASData,
	grCurve?: LASCurve,
): string[] {
=======
// Enhanced GIS processing function
async function processEnhancedGIS(args: {
	filePath: string;
	analysisType?: string;
	qualityAssessment?: boolean;
	oilGasAnalysis?: boolean;
}): Promise<Record<string, unknown>> {
	try {
		// Import the enhanced GIS processor
		const { EnhancedGISProcessor } = await import(
			"../../tools/gis-processor.js"
		);

		const processor = new EnhancedGISProcessor();
		const gisResult = await processor.processGISFile(args.filePath);

		// Create analysis report based on requested analysis type
		const analysis = {
			fileInfo: {
				path: args.filePath,
				format: gisResult.format,
				size: gisResult.metadata.fileSize,
				processed: gisResult.metadata.dateProcessed,
			},
			spatialData: {
				featureCount: gisResult.metadata.featureCount,
				geometryTypes: gisResult.metadata.geometryTypes,
				bounds: gisResult.bounds,
				coordinateSystem: gisResult.metadata.coordinateSystem,
				hasElevation: gisResult.metadata.hasElevation,
			},
			qualityAssessment: args.qualityAssessment
				? gisResult.qualityMetrics
				: undefined,
			oilGasAnalysis: args.oilGasAnalysis
				? {
						assets: gisResult.oilGasMetrics,
						geologicalContext: generateGeologicalContext(gisResult),
						investmentPerspective: generateInvestmentPerspective(gisResult),
					}
				: undefined,
			recommendations: gisResult.recommendations,
			processingMetrics: {
				parseTime: gisResult.metadata.parseTime,
				validationErrors: gisResult.qualityMetrics.validationErrors.length,
				overallQuality: gisResult.qualityMetrics.overallQuality,
			},
		};

		return analysis;
	} catch (error) {
		throw new Error(`Failed to process GIS file: ${error}`);
	}
}

// Generate geological context from GIS data
function generateGeologicalContext(gisResult: any): Record<string, unknown> {
	const context = {
		spatialExtent: `${gisResult.bounds.width.toFixed(4)}° x ${gisResult.bounds.height.toFixed(4)}°`,
		centralLocation: {
			latitude: gisResult.bounds.centerY.toFixed(6),
			longitude: gisResult.bounds.centerX.toFixed(6),
		},
		geologicalRegion: identifyGeologicalRegion(gisResult.bounds),
		basinContext: identifyBasinContext(gisResult.bounds),
		structuralSetting: "To be determined from detailed geological analysis",
	};

	return context;
}

// Generate investment perspective from GIS analysis
function generateInvestmentPerspective(
	gisResult: any,
): Record<string, unknown> {
	const metrics = gisResult.oilGasMetrics;

	return {
		assetSummary: {
			totalLeaseBlocks: metrics.leaseBlocks,
			totalWells: metrics.wellLocations,
			totalAcreage: metrics.estimatedAcreage,
			pipelineAccess: metrics.pipelines > 0 ? "Available" : "Limited",
		},
		competitiveAnalysis: {
			majorOperators: metrics.majorOperators.slice(0, 5),
			operatorCount: metrics.majorOperators.length,
			competitionLevel: metrics.majorOperators.length > 5 ? "High" : "Moderate",
		},
		developmentPotential: assessDevelopmentPotential(metrics),
		riskFactors: identifyGISRiskFactors(gisResult),
		recommendations: generateGISInvestmentRecommendations(metrics),
	};
}

// Helper functions for geological analysis
function identifyGeologicalRegion(bounds: any): string {
	const centerLat = bounds.centerY;
	const centerLon = bounds.centerX;

	// Basic geological region identification based on coordinates
	if (
		centerLat >= 31 &&
		centerLat <= 33 &&
		centerLon >= -105 &&
		centerLon <= -100
	) {
		return "Permian Basin";
	} else if (
		centerLat >= 26 &&
		centerLat <= 30 &&
		centerLon >= -100 &&
		centerLon <= -94
	) {
		return "Eagle Ford Shale";
	} else if (
		centerLat >= 28 &&
		centerLat <= 32 &&
		centerLon >= -99 &&
		centerLon <= -96
	) {
		return "Barnett Shale";
	} else if (
		centerLat >= 35 &&
		centerLat <= 40 &&
		centerLon >= -104 &&
		centerLon <= -95
	) {
		return "Anadarko Basin";
	} else {
		return "Regional Basin Analysis Required";
	}
}

function identifyBasinContext(bounds: any): string {
	const region = identifyGeologicalRegion(bounds);

	const basinMap: Record<string, string> = {
		"Permian Basin": "Major unconventional oil & gas basin",
		"Eagle Ford Shale": "Prolific shale oil play",
		"Barnett Shale": "Historic shale gas development",
		"Anadarko Basin": "Mixed conventional and unconventional play",
	};

	return basinMap[region] || "Basin characterization required";
}

function assessDevelopmentPotential(metrics: any): string {
	const score =
		metrics.leaseBlocks * 0.3 +
		metrics.wellLocations * 0.4 +
		(metrics.estimatedAcreage / 1000) * 0.3;

	if (score > 50) return "High - Significant infrastructure and acreage";
	if (score > 20)
		return "Moderate - Established activity with growth potential";
	if (score > 5) return "Limited - Early stage development opportunity";
	return "Minimal - Requires detailed evaluation";
}

function identifyGISRiskFactors(gisResult: any): string[] {
	const risks: string[] = [];

	if (gisResult.qualityMetrics.overallQuality < 0.7) {
		risks.push("Data quality concerns - verification required");
	}

	if (gisResult.oilGasMetrics.majorOperators.length > 10) {
		risks.push("High operator density - increased competition");
	}

	if (gisResult.oilGasMetrics.pipelines === 0) {
		risks.push("Limited pipeline infrastructure");
	}

	if (gisResult.bounds.width > 2 || gisResult.bounds.height > 2) {
		risks.push("Large spatial extent - management complexity");
	}

	return risks.length > 0 ? risks : ["Standard development risks apply"];
}

function generateGISInvestmentRecommendations(metrics: any): string[] {
	const recommendations: string[] = [];

	if (metrics.estimatedAcreage > 5000) {
		recommendations.push(
			"Large acreage position - consider phased development",
		);
	}

	if (metrics.wellLocations > 20) {
		recommendations.push(
			"Significant well density - evaluate infill potential",
		);
	}

	if (metrics.majorOperators.length > 0) {
		recommendations.push("Active operator presence - benchmark performance");
	}

	recommendations.push("Integrate with geological and economic analysis");

	return recommendations;
}

function assessDataQuality(args: {
	dataType: string;
	thresholds?: {
		completeness: number;
		accuracy: number;
		consistency: number;
	};
}): Record<string, unknown> {
	const assessment = {
		dataType: args.dataType,
		overallScore: ServerUtils.calculateConfidence(0.7, 0.95),
		metrics: {
			completeness: ServerUtils.calculateConfidence(0.8, 0.95),
			accuracy: ServerUtils.calculateConfidence(0.9, 0.98),
			consistency: ServerUtils.calculateConfidence(0.85, 0.95),
		},
		issues: [] as string[],
		recommendations: [] as string[],
		passesThresholds: true,
	};

	// Check thresholds if provided
	if (args.thresholds) {
		if (assessment.metrics.completeness < args.thresholds.completeness) {
			assessment.issues.push(`Completeness below threshold`);
			assessment.passesThresholds = false;
		}
		if (assessment.metrics.accuracy < args.thresholds.accuracy) {
			assessment.issues.push(`Accuracy below threshold`);
			assessment.passesThresholds = false;
		}
	}

	assessment.recommendations.push(
		assessment.passesThresholds
			? "Data quality is excellent for analysis"
			: "Consider additional validation steps",
	);

	return assessment;
}

// Helper functions for geological analysis
function identifyFormations(_lasData: LASData, grCurve?: LASCurve): string[] {
>>>>>>> a2a8e330
	const formations = ["Unidentified Formation"];

	if (grCurve && Array.isArray(grCurve.data) && grCurve.data.length > 0) {
		const validGR = grCurve.data.filter((v: number) => !Number.isNaN(v));
		if (validGR.length > 0) {
			const avgGR =
				validGR.reduce((sum: number, v: number) => sum + v, 0) / validGR.length;

			if (avgGR > 120) {
				formations.push("Wolfcamp A", "Bone Spring");
			} else if (avgGR > 80) {
				formations.push("Wolfcamp B", "Leonard");
			} else {
				formations.push("Spraberry", "Clear Fork");
			}
		}
	}

	return formations.slice(1); // Remove default
}

function estimatePermeability(porosity: number): number {
	const perm = ((porosity / 100) ** 3 / (1 - porosity / 100) ** 2) * 0.001;
	return parseFloat(perm.toFixed(6));
}

function estimateTOC(_lasData: LASData): number {
	return Math.round((3 + Math.random() * 3) * 10) / 10; // 3-6%
}

function assessMaturity(lasData: LASData): string {
	const depth = (lasData.depth_start + lasData.depth_stop) / 2;

	if (depth > 8000) return "Overmature Gas Window";
	if (depth > 6000) return "Peak Oil Window";
	if (depth > 4000) return "Early Oil Window";
	return "Immature";
}

function identifyTargets(lasData: LASData): number {
	const depthRange = lasData.depth_stop - lasData.depth_start;
	return Math.max(1, Math.floor(depthRange / 200)); // One target per 200ft
<<<<<<< HEAD
}

function identifyAdditionalFormations(_lasData: LASData): string[] {
	return ["Atoka", "Strawn", "Canyon"];
}

function generateRecommendation(
	porosity: number,
	netPay: number,
	confidence: number,
): string {
	if (porosity > 8 && netPay > 100 && confidence > 80) {
		return "Proceed with horizontal drilling program";
	} else if (porosity > 6 && netPay > 75 && confidence > 70) {
		return "Consider drilling with enhanced completion";
	} else {
		return "Additional data required for drilling decision";
	}
=======
}

function identifyAdditionalFormations(_lasData: LASData): string[] {
	return ["Atoka", "Strawn", "Canyon"];
}

function generateRecommendation(
	porosity: number,
	netPay: number,
	confidence: number,
): string {
	if (porosity > 8 && netPay > 100 && confidence > 80) {
		return "Proceed with horizontal drilling program";
	} else if (porosity > 6 && netPay > 75 && confidence > 70) {
		return "Consider drilling with enhanced completion";
	} else {
		return "Additional data required for drilling decision";
	}
}

// Multi-format well log processing function
async function processMultiFormatWellLog(args: {
	filePath: string;
	format?: string;
	qualityAssessment?: boolean;
}): Promise<Record<string, unknown>> {
	try {
		// Import the well log processor
		const { processWellLogFile, detectWellLogFormat } = await import(
			"../../tools/well-log-processor.js"
		);

		// Detect or validate format
		const detectedFormat = detectWellLogFormat(args.filePath);

		if (detectedFormat === "UNKNOWN") {
			throw new Error(`Unsupported well log format for file: ${args.filePath}`);
		}

		// Process the file
		const wellLogData = await processWellLogFile(args.filePath);

		// Enhanced analysis based on format
		const analysis = {
			fileInfo: {
				path: args.filePath,
				format: wellLogData.format,
				detectedFormat: detectedFormat,
			},
			wellData: {
				name: wellLogData.wellName,
				depthRange: `${wellLogData.depthStart}-${wellLogData.depthStop} ${wellLogData.depthUnit}`,
				totalCurves: wellLogData.curves.length,
				totalRows: wellLogData.rows,
			},
			curves: wellLogData.curves.map((curve) => ({
				name: curve.name,
				unit: curve.unit,
				description: curve.description,
				dataQuality: {
					validPoints: curve.validPoints,
					nullPoints: curve.nullPoints,
					completeness:
						curve.validPoints / (curve.validPoints + curve.nullPoints) || 0,
				},
				statistics: curve.statistics,
			})),
			qualityMetrics: wellLogData.qualityMetrics,
			geologicalInsights: await generateGeologicalInsights(wellLogData),
			recommendations: generateWellLogRecommendations(wellLogData),
			metadata: wellLogData.metadata,
		};

		return analysis;
	} catch (error) {
		throw new Error(`Failed to process well log file: ${error}`);
	}
}

// Generate geological insights from well log data
async function generateGeologicalInsights(
	wellLogData: any,
): Promise<Record<string, unknown>> {
	const insights = {
		formations: [] as string[],
		lithology: "Unknown",
		hydrocarbon_indicators: [] as string[],
		reservoir_quality: "Unknown",
		drilling_recommendations: [] as string[],
	};

	// Look for common curves and generate insights
	const grCurve = wellLogData.curves.find((c: any) =>
		c.name.toUpperCase().includes("GR"),
	);
	const resistivityCurve = wellLogData.curves.find(
		(c: any) =>
			c.name.toUpperCase().includes("RT") ||
			c.name.toUpperCase().includes("RES"),
	);
	const porosityyCurve = wellLogData.curves.find(
		(c: any) =>
			c.name.toUpperCase().includes("NPHI") ||
			c.name.toUpperCase().includes("RHOB"),
	);

	if (grCurve?.statistics) {
		const avgGR = grCurve.statistics.mean;
		if (avgGR > 120) {
			insights.formations.push("High GR formations (Wolfcamp, Bone Spring)");
			insights.lithology = "Organic-rich shale";
		} else if (avgGR > 80) {
			insights.formations.push("Moderate GR formations (Leonard, Spraberry)");
			insights.lithology = "Mixed shale/carbonate";
		} else {
			insights.formations.push("Low GR formations (Carbonate, Clean sand)");
			insights.lithology = "Carbonate/Clean sand";
		}
	}

	if (resistivityCurve?.statistics) {
		const avgRT = resistivityCurve.statistics.mean;
		if (avgRT > 10) {
			insights.hydrocarbon_indicators.push(
				"High resistivity - potential hydrocarbon zones",
			);
		} else if (avgRT > 2) {
			insights.hydrocarbon_indicators.push(
				"Moderate resistivity - mixed zones",
			);
		}
	}

	if (porosityyCurve?.statistics) {
		const avgPorosity = porosityyCurve.statistics.mean;
		if (avgPorosity > 12) {
			insights.reservoir_quality = "Good - High porosity zones identified";
		} else if (avgPorosity > 8) {
			insights.reservoir_quality = "Fair - Moderate porosity";
		} else {
			insights.reservoir_quality = "Poor - Low porosity";
		}
	}

	// Generate drilling recommendations
	insights.drilling_recommendations = generateDrillingRecommendations(insights);

	return insights;
}

function generateDrillingRecommendations(insights: any): string[] {
	const recommendations = [];

	if (insights.lithology.includes("shale")) {
		recommendations.push(
			"Consider horizontal drilling with multi-stage completion",
		);
	}

	if (insights.reservoir_quality.includes("Good")) {
		recommendations.push("Proceed with development drilling");
	} else if (insights.reservoir_quality.includes("Fair")) {
		recommendations.push("Consider enhanced completion techniques");
	} else {
		recommendations.push("Additional data required before drilling decision");
	}

	if (insights.hydrocarbon_indicators.length > 0) {
		recommendations.push("Focus drilling on high resistivity zones");
	}

	return recommendations.length > 0
		? recommendations
		: ["Standard evaluation protocols recommended"];
}

function generateWellLogRecommendations(wellLogData: any): string[] {
	const recommendations = [];
	const quality = wellLogData.qualityMetrics;

	if (quality.completeness < 0.8) {
		recommendations.push(
			"Data completeness below 80% - consider data validation",
		);
	}

	if (quality.confidence < 0.7) {
		recommendations.push(
			"Overall confidence below 70% - additional QC recommended",
		);
	}

	if (wellLogData.curves.length < 5) {
		recommendations.push(
			"Limited curve suite - consider additional log acquisition",
		);
	}

	// Format-specific recommendations
	if (wellLogData.format === "DLIS") {
		recommendations.push(
			"DLIS format detected - verify software licensing compliance",
		);
	} else if (wellLogData.format === "WITSML") {
		recommendations.push("WITSML format - industry standard XML well data");
	}

	return recommendations.length > 0
		? recommendations
		: ["Standard analysis protocols applied"];
}

// Process Access Database Data
async function processAccessDatabaseData(args: {
	filePath: string;
	extractTables?: string[];
	outputFormat?: string;
}): Promise<Record<string, unknown>> {
	try {
		// Import the Access processor
		const { processAccessDatabase } = await import(
			"../../tools/access-processor.js"
		);

		// Process the database file
		const accessData = await processAccessDatabase(args.filePath);

		// Filter tables if specific ones requested
		let filteredTables = accessData.tables;
		if (args.extractTables && args.extractTables.length > 0) {
			filteredTables = accessData.tables.filter((table) =>
				args.extractTables?.includes(table.name),
			);
		}

		// Generate oil & gas specific insights
		const oilGasInsights = await generateProductionInsights(filteredTables);

		const analysis = {
			fileInfo: {
				path: args.filePath,
				format: accessData.format,
				version: accessData.version,
				databaseName: accessData.databaseName,
			},
			summary: {
				totalTables: accessData.tables.length,
				extractedTables: filteredTables.length,
				totalRecords: accessData.totalRecords,
				fileSize: accessData.metadata.fileSize,
			},
			tables: filteredTables.map((table) => ({
				name: table.name,
				type: table.type,
				recordCount: table.recordCount,
				fields: table.fields.map((field) => ({
					name: field.name,
					type: field.type,
					required: field.required,
					completeness:
						field.validValues / (field.validValues + field.nullValues) || 0,
				})),
				statistics: table.statistics,
			})),
			qualityMetrics: accessData.qualityMetrics,
			oilGasInsights: oilGasInsights,
			recommendations: generateDatabaseRecommendations(
				accessData,
				filteredTables,
			),
			metadata: accessData.metadata,
		};

		return analysis;
	} catch (error) {
		throw new Error(`Failed to process Access database: ${error}`);
	}
}

// Generate production insights from database tables
async function generateProductionInsights(
	tables: any[],
): Promise<Record<string, unknown>> {
	const insights = {
		wellCount: 0,
		productionTables: [] as string[],
		dataTimespan: "Unknown",
		primaryDataTypes: [] as string[],
		completeness: 0,
	};

	// Look for common oil & gas tables
	const wellTable = tables.find((t) => t.name.toLowerCase().includes("well"));
	const prodTable = tables.find(
		(t) =>
			t.name.toLowerCase().includes("production") ||
			t.name.toLowerCase().includes("prod"),
	);
	const testTable = tables.find((t) => t.name.toLowerCase().includes("test"));

	if (wellTable) {
		insights.wellCount = wellTable.recordCount;
		insights.primaryDataTypes.push("Well Information");
	}

	if (prodTable) {
		insights.productionTables.push(prodTable.name);
		insights.primaryDataTypes.push("Production History");
	}

	if (testTable) {
		insights.productionTables.push(testTable.name);
		insights.primaryDataTypes.push("Well Test Data");
	}

	// Calculate overall data completeness
	const totalRecords = tables.reduce(
		(sum, table) => sum + table.recordCount,
		0,
	);
	if (totalRecords > 0) {
		insights.completeness =
			Math.round((totalRecords / (tables.length * 1000)) * 100) / 100; // Rough completeness estimate
	}

	return insights;
}

// Generate recommendations for database analysis
function generateDatabaseRecommendations(
	accessData: any,
	tables: any[],
): string[] {
	const recommendations = [];

	if (accessData.qualityMetrics.completeness < 0.7) {
		recommendations.push(
			"Database completeness below 70% - validate data integrity",
		);
	}

	if (accessData.qualityMetrics.accessibility < 1.0) {
		recommendations.push(
			"Database may have access restrictions - check permissions",
		);
	}

	if (tables.length === 0) {
		recommendations.push(
			"No tables extracted - verify file format and permissions",
		);
	}

	// Look for common production database patterns
	const hasWellData = tables.some((t) => t.name.toLowerCase().includes("well"));
	const hasProductionData = tables.some((t) =>
		t.name.toLowerCase().includes("production"),
	);

	if (hasWellData && hasProductionData) {
		recommendations.push(
			"Complete production database detected - suitable for analysis",
		);
	} else if (hasWellData) {
		recommendations.push(
			"Well information available - missing production history",
		);
	} else if (hasProductionData) {
		recommendations.push("Production data available - missing well metadata");
	}

	// Version-specific recommendations
	if (accessData.version === "2007+") {
		recommendations.push(
			"Modern Access format - full feature support available",
		);
	} else {
		recommendations.push(
			"Legacy Access format - consider upgrading for enhanced features",
		);
	}

	return recommendations.length > 0
		? recommendations
		: ["Standard database analysis protocols applied"];
}

// Process Document Data
async function processDocumentData(args: {
	filePath: string;
	extractionType?: string;
}): Promise<Record<string, unknown>> {
	try {
		// Import the document processor
		const { processDocument } = await import(
			"../../tools/document-processor.js"
		);

		// Process the document file
		const documentData = await processDocument(args.filePath);

		// Generate geological insights from document content
		const geologicalInsights = await generateDocumentInsights(documentData);

		// Filter content based on extraction type
		let filteredContent = documentData.content;
		if (args.extractionType && args.extractionType !== "all") {
			filteredContent = filterContentByType(
				documentData.content,
				args.extractionType,
			);
		}

		const analysis = {
			fileInfo: {
				path: args.filePath,
				format: documentData.format,
				fileName: documentData.fileName,
				pages: documentData.pages,
			},
			summary: {
				sections: documentData.content.sections.length,
				tables: documentData.content.tables.length,
				images: documentData.content.images.length,
				textLength: documentData.content.text.length,
			},
			extractedData: {
				wellNames: documentData.oilGasData.wellNames,
				formations: documentData.oilGasData.formations,
				economicData: documentData.oilGasData.economicData,
				technicalSpecs: documentData.oilGasData.technicalSpecs,
				legalTerms: documentData.oilGasData.legalTerms,
			},
			content: {
				sections: filteredContent.sections.map((section) => ({
					title: section.title,
					type: section.type,
					pageNumber: section.pageNumber,
					content: section.content.substring(0, 500), // Truncate for summary
				})),
				tables: filteredContent.tables,
				images: filteredContent.images.map((img) => ({
					pageNumber: img.pageNumber,
					type: img.type,
					caption: img.caption,
				})),
			},
			qualityMetrics: documentData.qualityMetrics,
			geologicalInsights: geologicalInsights,
			recommendations: generateDocumentRecommendations(documentData),
			metadata: documentData.metadata,
		};

		return analysis;
	} catch (error) {
		throw new Error(`Failed to process document: ${error}`);
	}
}

// Generate geological insights from document content
async function generateDocumentInsights(
	documentData: any,
): Promise<Record<string, unknown>> {
	const insights = {
		documentType: "Unknown",
		primaryFocus: [] as string[],
		keyFindings: [] as string[],
		dataReliability: "Unknown",
		actionableItems: [] as string[],
	};

	// Determine document type based on content
	const hasEconomicData = documentData.oilGasData.economicData.length > 0;
	const hasTechnicalSpecs = documentData.oilGasData.technicalSpecs.length > 0;
	const _hasWellData = documentData.oilGasData.wellNames.length > 0;
	const hasLegalTerms = documentData.oilGasData.legalTerms.length > 0;

	if (hasEconomicData && hasTechnicalSpecs) {
		insights.documentType = "Technical Report";
		insights.primaryFocus.push("Economic Analysis", "Technical Specifications");
	} else if (hasEconomicData) {
		insights.documentType = "Financial Report";
		insights.primaryFocus.push("Economic Analysis");
	} else if (hasTechnicalSpecs) {
		insights.documentType = "Technical Document";
		insights.primaryFocus.push("Technical Specifications");
	}

	// Key findings based on extracted data
	if (documentData.oilGasData.formations.length > 0) {
		insights.keyFindings.push(
			`Formations identified: ${documentData.oilGasData.formations.join(", ")}`,
		);
	}

	if (documentData.oilGasData.wellNames.length > 0) {
		insights.keyFindings.push(
			`${documentData.oilGasData.wellNames.length} wells referenced`,
		);
	}

	if (hasLegalTerms) {
		insights.keyFindings.push("Legal terms and agreements present");
	}

	// Data reliability assessment
	if (documentData.qualityMetrics.confidence > 0.8) {
		insights.dataReliability = "High";
	} else if (documentData.qualityMetrics.confidence > 0.6) {
		insights.dataReliability = "Moderate";
	} else {
		insights.dataReliability = "Low";
	}

	// Actionable items based on content
	if (documentData.qualityMetrics.dataExtraction > 0.7) {
		insights.actionableItems.push(
			"Sufficient data for analysis - proceed with detailed review",
		);
	} else {
		insights.actionableItems.push(
			"Limited extractable data - consider manual review",
		);
	}

	if (hasEconomicData) {
		insights.actionableItems.push(
			"Economic data available for investment analysis",
		);
	}

	if (hasTechnicalSpecs) {
		insights.actionableItems.push(
			"Technical specifications available for engineering review",
		);
	}

	return insights;
}

// Filter content based on extraction type
function filterContentByType(content: any, extractionType: string): any {
	const filtered = { ...content };

	switch (extractionType) {
		case "technical":
			filtered.sections = content.sections.filter(
				(s: any) => s.type === "technical",
			);
			filtered.tables = content.tables.filter(
				(t: any) => t.type === "technical",
			);
			break;
		case "financial":
			filtered.sections = content.sections.filter(
				(s: any) => s.type === "financial",
			);
			filtered.tables = content.tables.filter(
				(t: any) => t.type === "financial",
			);
			break;
		case "summary":
			filtered.sections = content.sections.filter(
				(s: any) => s.type === "executive_summary",
			);
			break;
	}

	return filtered;
}

// Generate recommendations for document analysis
function generateDocumentRecommendations(documentData: any): string[] {
	const recommendations = [];

	if (documentData.qualityMetrics.completeness < 0.7) {
		recommendations.push(
			"Document completeness below 70% - may be missing key sections",
		);
	}

	if (documentData.qualityMetrics.dataExtraction < 0.6) {
		recommendations.push(
			"Low data extraction rate - consider manual review for critical information",
		);
	}

	if (documentData.oilGasData.wellNames.length === 0) {
		recommendations.push(
			"No well names detected - verify document contains well-specific data",
		);
	}

	if (documentData.oilGasData.economicData.length === 0) {
		recommendations.push(
			"No economic data extracted - check for financial tables or metrics",
		);
	}

	// Format-specific recommendations
	if (documentData.format === "PDF") {
		recommendations.push(
			"PDF format - text extraction may vary based on document quality",
		);
	} else if (documentData.format === "DOCX") {
		recommendations.push(
			"Word document - structured data extraction available",
		);
	} else if (documentData.format === "PPTX") {
		recommendations.push(
			"PowerPoint format - focus on charts and summary data",
		);
	}

	if (documentData.metadata.isPasswordProtected) {
		recommendations.push(
			"Password protected document - ensure proper access permissions",
		);
	}

	return recommendations.length > 0
		? recommendations
		: ["Standard document analysis protocols applied"];
}

// Process Seismic Data Analysis
async function processSeismicAnalysis(args: {
	filePath: string;
	analysisType?: string;
}): Promise<Record<string, unknown>> {
	try {
		// Import the seismic processor
		const { processSeismicFile } = await import(
			"../../tools/seismic-processor.js"
		);

		// Process the seismic file
		const seismicData = await processSeismicFile(args.filePath);

		// Generate geological insights from seismic data
		const geologicalInsights = await generateSeismicInsights(seismicData);

		// Filter analysis based on type
		let filteredAnalysis = seismicData.oilGasAnalysis;
		if (args.analysisType && args.analysisType !== "all") {
			filteredAnalysis = filterSeismicAnalysis(
				seismicData.oilGasAnalysis,
				args.analysisType,
			);
		}

		const analysis = {
			fileInfo: {
				path: args.filePath,
				format: seismicData.format,
				fileName: seismicData.fileName,
				traces: seismicData.traces,
				samples: seismicData.samples,
			},
			headers: {
				sampleInterval: `${seismicData.headers.binaryHeader.sampleInterval} microseconds`,
				dataFormat: seismicData.metadata.dataFormat,
				revision: seismicData.metadata.revision,
				measurementSystem:
					seismicData.headers.binaryHeader.measurementSystem === 1
						? "meters"
						: "feet",
			},
			seismicAnalysis: {
				structuralFeatures: filteredAnalysis.structuralFeatures,
				amplitudeAnalysis: filteredAnalysis.amplitudeAnalysis,
				reservoirIndicators: filteredAnalysis.reservoirIndicators,
				interpretationNotes: filteredAnalysis.interpretationNotes,
			},
			qualityMetrics: seismicData.qualityMetrics,
			geologicalInsights: geologicalInsights,
			recommendations: generateSeismicRecommendations(seismicData),
			metadata: seismicData.metadata,
		};

		return analysis;
	} catch (error) {
		throw new Error(`Failed to process seismic data: ${error}`);
	}
}

// Generate geological insights from seismic data
async function generateSeismicInsights(
	seismicData: any,
): Promise<Record<string, unknown>> {
	const insights = {
		structuralInterpretation: "Preliminary analysis",
		hydrocarbonProspects: [] as string[],
		reservoirCharacteristics: "Under analysis",
		drillingRecommendations: [] as string[],
		riskAssessment: "Moderate",
	};

	// Analyze structural features
	if (seismicData.oilGasAnalysis.structuralFeatures.length > 0) {
		const features = seismicData.oilGasAnalysis.structuralFeatures;
		const horizons = features.filter((f: any) => f.type === "horizon").length;
		const faults = features.filter((f: any) => f.type === "fault").length;

		if (horizons > 0) {
			insights.structuralInterpretation = `${horizons} horizon(s) identified`;
			insights.reservoirCharacteristics =
				"Continuous reflectors suggest potential reservoir presence";
		}

		if (faults > 0) {
			insights.structuralInterpretation += `, ${faults} fault(s) detected`;
			insights.riskAssessment = "Elevated due to structural complexity";
		}
	}

	// Analyze reservoir indicators
	if (seismicData.oilGasAnalysis.reservoirIndicators.length > 0) {
		const indicators = seismicData.oilGasAnalysis.reservoirIndicators;
		const hcIndicators = indicators.filter((i: any) => i.hydrocarbon_indicator);

		if (hcIndicators.length > 0) {
			insights.hydrocarbonProspects.push(
				`${hcIndicators.length} hydrocarbon indicator(s) identified`,
			);
			insights.drillingRecommendations.push(
				"Consider targeted drilling on bright spots",
			);
		}

		const brightSpots = indicators.filter(
			(i: any) => i.type === "bright_spot",
		).length;
		if (brightSpots > 0) {
			insights.hydrocarbonProspects.push(
				`${brightSpots} bright spot(s) for detailed analysis`,
			);
		}
	}

	// Quality-based recommendations
	if (seismicData.qualityMetrics.confidence > 0.8) {
		insights.drillingRecommendations.push(
			"High quality seismic - suitable for detailed prospect evaluation",
		);
	} else if (seismicData.qualityMetrics.confidence > 0.6) {
		insights.drillingRecommendations.push(
			"Moderate quality - additional processing may improve resolution",
		);
	} else {
		insights.drillingRecommendations.push(
			"Limited quality - consider reprocessing or additional acquisition",
		);
		insights.riskAssessment = "High due to data quality limitations";
	}

	return insights;
}

// Filter seismic analysis by type
function filterSeismicAnalysis(analysis: any, analysisType: string): any {
	const filtered = { ...analysis };

	switch (analysisType) {
		case "structural":
			return {
				structuralFeatures: analysis.structuralFeatures,
				interpretationNotes: analysis.interpretationNotes.filter(
					(note: string) =>
						note.toLowerCase().includes("structural") ||
						note.toLowerCase().includes("fault") ||
						note.toLowerCase().includes("horizon"),
				),
			};
		case "amplitude":
			return {
				amplitudeAnalysis: analysis.amplitudeAnalysis,
				interpretationNotes: analysis.interpretationNotes.filter(
					(note: string) =>
						note.toLowerCase().includes("amplitude") ||
						note.toLowerCase().includes("bright"),
				),
			};
		case "reservoir":
			return {
				reservoirIndicators: analysis.reservoirIndicators,
				interpretationNotes: analysis.interpretationNotes.filter(
					(note: string) =>
						note.toLowerCase().includes("reservoir") ||
						note.toLowerCase().includes("hydrocarbon"),
				),
			};
		default:
			return filtered;
	}
}

// Generate seismic recommendations
function generateSeismicRecommendations(seismicData: any): string[] {
	const recommendations = [];

	if (seismicData.qualityMetrics.traceCompleteness < 0.9) {
		recommendations.push(
			"Trace completeness below 90% - verify data integrity",
		);
	}

	if (seismicData.qualityMetrics.amplitudeConsistency < 0.7) {
		recommendations.push(
			"Low amplitude consistency - consider amplitude balancing",
		);
	}

	if (seismicData.qualityMetrics.spatialCoverage < 0.8) {
		recommendations.push(
			"Limited spatial coverage - coordinate information may be incomplete",
		);
	}

	if (seismicData.oilGasAnalysis.reservoirIndicators.length === 0) {
		recommendations.push(
			"No reservoir indicators detected - expand analysis parameters",
		);
	}

	// Format-specific recommendations
	if (seismicData.format === "SEGY") {
		recommendations.push(
			"SEGY format - industry standard with full header support",
		);
	} else if (seismicData.format === "SGY") {
		recommendations.push(
			"SGY format - verify byte order and data format settings",
		);
	}

	if (
		seismicData.metadata.revision &&
		parseFloat(seismicData.metadata.revision) >= 2.0
	) {
		recommendations.push(
			"Modern SEGY revision - extended header features available",
		);
	}

	return recommendations.length > 0
		? recommendations
		: ["Standard seismic interpretation protocols applied"];
}

// Process ARIES Database Analysis
async function processAriesAnalysis(args: {
	filePath: string;
	analysisType?: string;
}): Promise<Record<string, unknown>> {
	try {
		// Import the ARIES processor
		const { processAriesDatabase } = await import(
			"../../tools/aries-processor.js"
		);

		// Process the ARIES database
		const ariesData = await processAriesDatabase(args.filePath);

		// Generate geological insights from ARIES data
		const geologicalInsights = await generateAriesInsights(ariesData);

		// Filter analysis based on type
		let filteredAnalysis = ariesData.oilGasAnalysis;
		if (args.analysisType && args.analysisType !== "all") {
			filteredAnalysis = filterAriesAnalysis(
				ariesData.oilGasAnalysis,
				args.analysisType,
			);
		}

		const analysis = {
			fileInfo: {
				path: args.filePath,
				format: ariesData.format,
				version: ariesData.version,
				databaseName: ariesData.databaseName,
			},
			summary: {
				totalProjects: ariesData.projects.length,
				totalWells: ariesData.wells.length,
				totalForecasts: ariesData.forecasts.length,
				totalEconomics: ariesData.economics.length,
				totalRecords: ariesData.totalRecords,
			},
			ariesAnalysis: filteredAnalysis,
			qualityMetrics: ariesData.qualityMetrics,
			geologicalInsights: geologicalInsights,
			recommendations: generateAriesRecommendations(ariesData),
			metadata: ariesData.metadata,
		};

		return analysis;
	} catch (error) {
		throw new Error(`Failed to process ARIES database: ${error}`);
	}
}

// Generate geological insights from ARIES data
async function generateAriesInsights(
	ariesData: any,
): Promise<Record<string, unknown>> {
	const insights = {
		portfolioOverview: "Analysis in progress",
		topPerformers: [] as string[],
		investmentGuidance: [] as string[],
		riskFactors: [] as string[],
		opportunityAreas: [] as string[],
	};

	const portfolio = ariesData.oilGasAnalysis.portfolioSummary;
	const economics = ariesData.oilGasAnalysis.economicEvaluation;

	// Portfolio overview
	insights.portfolioOverview = `${portfolio.totalWells} wells across ${portfolio.totalProjects} projects`;

	// Top performers
	if (portfolio.topPerformingWells.length > 0) {
		insights.topPerformers = portfolio.topPerformingWells.map(
			(well: any) =>
				`${well.wellName}: NPV $${(well.npv / 1000000).toFixed(1)}M, IRR ${well.irr.toFixed(1)}%`,
		);
	}

	// Investment guidance based on economics
	if (economics.irr > 20) {
		insights.investmentGuidance.push(
			"Strong IRR performance - consider portfolio expansion",
		);
	} else if (economics.irr > 15) {
		insights.investmentGuidance.push(
			"Moderate returns - selective development recommended",
		);
	} else {
		insights.investmentGuidance.push(
			"Below target returns - reevaluate economic assumptions",
		);
	}

	if (economics.payout < 24) {
		insights.investmentGuidance.push(
			"Fast payout period - favorable for cash flow",
		);
	}

	// Risk assessment
	if (portfolio.portfolioRisk === "high") {
		insights.riskFactors.push(
			"High portfolio risk - diversification recommended",
		);
	}

	if (economics.operatingMargin < 30) {
		insights.riskFactors.push(
			"Operating margins below 30% - cost optimization needed",
		);
	}

	// Opportunity identification
	if (
		ariesData.oilGasAnalysis.reservesAssessment.reservesByCategory.probable > 0
	) {
		insights.opportunityAreas.push(
			"Probable reserves available for development",
		);
	}

	if (ariesData.wells.filter((w: any) => w.status === "shut_in").length > 0) {
		insights.opportunityAreas.push(
			"Shut-in wells present - recompletion opportunities",
		);
	}

	return insights;
}

// Filter ARIES analysis by type
function filterAriesAnalysis(analysis: any, analysisType: string): any {
	switch (analysisType) {
		case "reserves":
			return {
				reservesAssessment: analysis.reservesAssessment,
				productionForecasting: analysis.productionForecasting,
			};
		case "economics":
			return {
				economicEvaluation: analysis.economicEvaluation,
				riskAnalysis: analysis.riskAnalysis,
			};
		case "forecasting":
			return {
				productionForecasting: analysis.productionForecasting,
				reservesAssessment: analysis.reservesAssessment,
			};
		default:
			return analysis;
	}
}

// Generate ARIES recommendations
function generateAriesRecommendations(ariesData: any): string[] {
	const recommendations = [];

	if (ariesData.qualityMetrics.dataCompleteness < 0.8) {
		recommendations.push(
			"Data completeness below 80% - verify forecast and economic data",
		);
	}

	if (ariesData.qualityMetrics.forecastReliability < 0.7) {
		recommendations.push(
			"Forecast reliability below 70% - review decline curve fits",
		);
	}

	if (ariesData.qualityMetrics.economicConsistency < 0.6) {
		recommendations.push(
			"Economic inconsistency detected - standardize assumptions",
		);
	}

	// Portfolio-specific recommendations
	const economics = ariesData.oilGasAnalysis.economicEvaluation;
	if (economics.irr < 15) {
		recommendations.push(
			"IRR below 15% threshold - reevaluate project economics",
		);
	}

	if (economics.payout > 36) {
		recommendations.push(
			"Payout exceeds 36 months - consider capital efficiency improvements",
		);
	}

	const portfolio = ariesData.oilGasAnalysis.portfolioSummary;
	if (portfolio.portfolioRisk === "high") {
		recommendations.push(
			"High portfolio risk - implement risk mitigation strategies",
		);
	}

	// Version-specific recommendations
	if (ariesData.version === "5000+") {
		recommendations.push("Modern ARIES version - full feature set available");
	} else {
		recommendations.push(
			"Older ARIES version - consider upgrade for enhanced capabilities",
		);
	}

	if (ariesData.metadata.licenseRequired) {
		recommendations.push(
			"Commercial ARIES license required - ensure compliance",
		);
	}

	return recommendations.length > 0
		? recommendations
		: ["Standard ARIES analysis protocols applied"];
>>>>>>> a2a8e330
}

// Create the server using factory
export const GeowizServer = ServerFactory.createServer(geowizTemplate);
export default GeowizServer;

// Run server if called directly
if (import.meta.url === `file://${process.argv[1]}`) {
	const server = new GeowizServer();
	runMCPServer(server);
}<|MERGE_RESOLUTION|>--- conflicted
+++ resolved
@@ -9,20 +9,13 @@
 import { z } from "zod";
 import { analyzeLASCurve, type CurveAnalysis } from "../../tools/curve-qc.js";
 import { type LASData, parseLASFile } from "../../tools/las-parse.js";
-<<<<<<< HEAD
-import type { LASCurve } from "../shared/types.js";
-=======
->>>>>>> a2a8e330
 import { runMCPServer } from "../shared/mcp-server.js";
 import {
 	ServerFactory,
 	type ServerTemplate,
 	ServerUtils,
 } from "../shared/server-factory.js";
-<<<<<<< HEAD
-=======
 import type { LASCurve } from "../shared/types.js";
->>>>>>> a2a8e330
 
 interface GeologicalAnalysis {
 	formations: string[];
@@ -64,17 +57,11 @@
 	tools: [
 		ServerFactory.createAnalysisTool(
 			"analyze_formation",
-<<<<<<< HEAD
-			"Analyze geological formations from well log data",
-			z.object({
-				filePath: z.string().describe("Path to LAS well log file"),
-=======
 			"Analyze geological formations from well log data (LAS, DLIS, WITSML)",
 			z.object({
 				filePath: z
 					.string()
 					.describe("Path to well log file (.las, .dlis, .xml)"),
->>>>>>> a2a8e330
 				formations: z
 					.array(z.string())
 					.optional()
@@ -99,17 +86,6 @@
 		),
 		ServerFactory.createAnalysisTool(
 			"process_gis",
-<<<<<<< HEAD
-			"Process GIS files for geological mapping",
-			z.object({
-				filePath: z.string().describe("Path to GIS file"),
-				reprojectToWGS84: z.boolean().default(true),
-				calculateAreas: z.boolean().default(true),
-				outputPath: z.string().optional(),
-			}),
-			async (args) => {
-				const analysis = await performGISAnalysis(args);
-=======
 			"Process GIS files with enhanced oil & gas spatial analysis (.shp, .geojson, .kml)",
 			z.object({
 				filePath: z
@@ -125,7 +101,6 @@
 			}),
 			async (args) => {
 				const analysis = await processEnhancedGIS(args);
->>>>>>> a2a8e330
 
 				if (args.outputPath) {
 					await fs.writeFile(
@@ -138,8 +113,6 @@
 			},
 		),
 		ServerFactory.createAnalysisTool(
-<<<<<<< HEAD
-=======
 			"process_well_logs",
 			"Process multi-format well logs (LAS/DLIS/WITSML) with unified interface",
 			z.object({
@@ -164,7 +137,6 @@
 			},
 		),
 		ServerFactory.createAnalysisTool(
->>>>>>> a2a8e330
 			"assess_quality",
 			"Assess geological data quality",
 			z.object({
@@ -181,8 +153,6 @@
 				return assessDataQuality(args);
 			},
 		),
-<<<<<<< HEAD
-=======
 		ServerFactory.createAnalysisTool(
 			"process_access_database",
 			"Process Microsoft Access database files (.accdb, .mdb) for production data",
@@ -271,7 +241,6 @@
 				return result;
 			},
 		),
->>>>>>> a2a8e330
 	],
 };
 
@@ -284,15 +253,11 @@
 		const lasData: LASData = parseLASFile(args.filePath);
 		const keyQCResults = await performCurveQC(args.filePath, lasData);
 
-<<<<<<< HEAD
-		return analyzeGeologicalData(lasData, keyQCResults, args.analysisType || "standard");
-=======
 		return analyzeGeologicalData(
 			lasData,
 			keyQCResults,
 			args.analysisType || "standard",
 		);
->>>>>>> a2a8e330
 	} catch (_error) {
 		// Return default analysis if LAS parsing fails
 		return {
@@ -406,76 +371,6 @@
 	return analysis;
 }
 
-<<<<<<< HEAD
-async function performGISAnalysis(args: {
-	filePath: string;
-	reprojectToWGS84?: boolean;
-}): Promise<GISAnalysis> {
-	// Simplified GIS analysis - would use actual GIS processing in production
-	return {
-		type: "Shapefile",
-		features: Math.floor(Math.random() * 100) + 50,
-		geometryTypes: ["Polygon", "Point"],
-		bounds: {
-			minX: -102.0,
-			minY: 31.0,
-			maxX: -101.0,
-			maxY: 32.0,
-		},
-		coordinateSystem: args.reprojectToWGS84 ? "WGS84" : "NAD83",
-		attributes: ["TRACT_ID", "ACRES", "OWNER", "LEASE_STATUS"],
-		quality: ServerUtils.calculateConfidence(0.8, 0.95),
-	};
-}
-
-function assessDataQuality(args: {
-	dataType: string;
-	thresholds?: {
-		completeness: number;
-		accuracy: number;
-		consistency: number;
-	};
-}): Record<string, unknown> {
-	const assessment = {
-		dataType: args.dataType,
-		overallScore: ServerUtils.calculateConfidence(0.7, 0.95),
-		metrics: {
-			completeness: ServerUtils.calculateConfidence(0.8, 0.95),
-			accuracy: ServerUtils.calculateConfidence(0.9, 0.98),
-			consistency: ServerUtils.calculateConfidence(0.85, 0.95),
-		},
-		issues: [] as string[],
-		recommendations: [] as string[],
-		passesThresholds: true,
-	};
-
-	// Check thresholds if provided
-	if (args.thresholds) {
-		if (assessment.metrics.completeness < args.thresholds.completeness) {
-			assessment.issues.push(`Completeness below threshold`);
-			assessment.passesThresholds = false;
-		}
-		if (assessment.metrics.accuracy < args.thresholds.accuracy) {
-			assessment.issues.push(`Accuracy below threshold`);
-			assessment.passesThresholds = false;
-		}
-	}
-
-	assessment.recommendations.push(
-		assessment.passesThresholds
-			? "Data quality is excellent for analysis"
-			: "Consider additional validation steps",
-	);
-
-	return assessment;
-}
-
-// Helper functions for geological analysis
-function identifyFormations(
-	_lasData: LASData,
-	grCurve?: LASCurve,
-): string[] {
-=======
 // Enhanced GIS processing function
 async function processEnhancedGIS(args: {
 	filePath: string;
@@ -726,7 +621,6 @@
 
 // Helper functions for geological analysis
 function identifyFormations(_lasData: LASData, grCurve?: LASCurve): string[] {
->>>>>>> a2a8e330
 	const formations = ["Unidentified Formation"];
 
 	if (grCurve && Array.isArray(grCurve.data) && grCurve.data.length > 0) {
@@ -769,26 +663,6 @@
 function identifyTargets(lasData: LASData): number {
 	const depthRange = lasData.depth_stop - lasData.depth_start;
 	return Math.max(1, Math.floor(depthRange / 200)); // One target per 200ft
-<<<<<<< HEAD
-}
-
-function identifyAdditionalFormations(_lasData: LASData): string[] {
-	return ["Atoka", "Strawn", "Canyon"];
-}
-
-function generateRecommendation(
-	porosity: number,
-	netPay: number,
-	confidence: number,
-): string {
-	if (porosity > 8 && netPay > 100 && confidence > 80) {
-		return "Proceed with horizontal drilling program";
-	} else if (porosity > 6 && netPay > 75 && confidence > 70) {
-		return "Consider drilling with enhanced completion";
-	} else {
-		return "Additional data required for drilling decision";
-	}
-=======
 }
 
 function identifyAdditionalFormations(_lasData: LASData): string[] {
@@ -1854,7 +1728,6 @@
 	return recommendations.length > 0
 		? recommendations
 		: ["Standard ARIES analysis protocols applied"];
->>>>>>> a2a8e330
 }
 
 // Create the server using factory
