#!/usr/bin/env node

/**
 * Research MCP Server - DRY Refactored
 * Scientius Researchicus - Master Intelligence Gatherer
 */

import fs from "node:fs/promises";
import { z } from "zod";
import { type FetchResult, fetchUrl } from "../../tools/web-fetch.js";
import { runMCPServer } from "../shared/mcp-server.js";
import {
	ServerFactory,
	type ServerTemplate,
	ServerUtils,
} from "../shared/server-factory.js";

interface MarketResearch {
	topic: string;
<<<<<<< HEAD
	sources: string[];
	keyFindings: string[];
	competitiveIntelligence: any[];
	marketTrends: any[];
	priceForecasts: any[];
=======
	summary: string;
	sources: string[];
	keyFindings: string[];
	competitiveIntelligence: Array<Record<string, unknown>>;
	marketTrends: Array<Record<string, unknown>>;
	priceForecasts: Array<Record<string, unknown>>;
>>>>>>> a2a8e330
	confidence: number;
	recommendations: string[];
}

const researchTemplate: ServerTemplate = {
	name: "research",
	description: "Market Intelligence & Research MCP Server",
	persona: {
		name: "Scientius Researchicus",
		role: "Master Intelligence Gatherer",
		expertise: [
			"Web research and data collection",
			"Competitive intelligence analysis",
			"Market trend identification",
			"Technology scouting and assessment",
			"Industry report synthesis",
		],
	},
	directories: ["research", "competitive", "markets", "technology", "reports"],
	tools: [
		ServerFactory.createAnalysisTool(
			"conduct_market_research",
			"Conduct comprehensive market research on oil & gas topics",
			z.object({
				topic: z.string().describe("Research topic or question"),
				scope: z
					.enum(["local", "regional", "national", "global"])
					.default("regional"),
				timeframe: z
					.enum(["current", "historical", "forecast"])
					.default("current"),
				sources: z
					.array(z.string())
					.optional()
					.describe("Preferred data sources"),
				outputPath: z.string().optional(),
			}),
			async (args) => {
				const research = await performMarketResearch(args);

				if (args.outputPath) {
					await fs.writeFile(
						args.outputPath,
						JSON.stringify(research, null, 2),
					);
				}

				return research;
			},
		),
		ServerFactory.createAnalysisTool(
			"analyze_competition",
			"Analyze competitive landscape and activities",
			z.object({
				region: z.string().describe("Geographic region of interest"),
				competitors: z
					.array(z.string())
					.optional()
					.describe("Specific competitors to analyze"),
				analysisType: z
					.enum(["activities", "strategy", "performance", "comprehensive"])
					.default("comprehensive"),
				timeframe: z.string().default("last 12 months"),
				outputPath: z.string().optional(),
			}),
			async (args) => {
				const analysis = performCompetitiveAnalysis(args);

				if (args.outputPath) {
					await fs.writeFile(
						args.outputPath,
						JSON.stringify(analysis, null, 2),
					);
				}

				return analysis;
			},
		),
	],
};

// Domain-specific research functions
<<<<<<< HEAD
async function performMarketResearch(args: any): Promise<MarketResearch> {
	try {
		// Gather web intelligence
		const webIntelligence = await gatherWebIntelligence(
			args.topic,
			args.sources,
		);
		const insights = extractMarketInsights(webIntelligence, args.topic);

		return {
			topic: args.topic,
			sources: insights.sources,
			keyFindings: insights.findings,
			competitiveIntelligence: generateCompetitiveLandscape(args.scope),
			marketTrends: generateMarketTrends(args.scope, insights.confidence),
			priceForecasts: generatePriceForecasts(args.scope),
			confidence: insights.confidence,
			recommendations: generateRecommendations(args.topic, insights.confidence),
		};
	} catch (_error) {
		// Return default research if web fetching fails
		return {
			topic: args.topic,
			sources: ["Industry databases", "Market reports"],
			keyFindings: [
				`${args.scope} market shows activity trends`,
				"Limited data available",
			],
			competitiveIntelligence: [],
			marketTrends: [`${args.scope} drilling activity trends`],
=======
async function performMarketResearch(args: Record<string, unknown>): Promise<MarketResearch> {
	try {
		const topic = String(args.topic || "Market Research");
		const scope = String(args.scope || "General");
		const sources = Array.isArray(args.sources) ? args.sources as string[] : undefined;

		// Gather web intelligence
		const webIntelligence = await gatherWebIntelligence(topic, sources);
		const insights = extractMarketInsights(webIntelligence, topic);

		return {
			topic,
			summary: insights.summary || "Market research summary",
			sources: insights.sources,
			keyFindings: insights.findings || [],
			competitiveIntelligence: generateCompetitiveLandscape(scope),
			marketTrends: generateMarketTrends(scope, insights.confidence || 0.5),
			priceForecasts: generatePriceForecasts(scope),
			confidence: insights.confidence || 0.5,
			recommendations: generateRecommendations(topic, insights.confidence || 0.5),
		};
	} catch (_error) {
		const topic = String(args.topic || "Market Research");
		const scope = String(args.scope || "General");

		// Return default research if web fetching fails
		return {
			topic,
			summary: "Analysis unavailable due to data access limitations",
			sources: ["Industry databases", "Market reports"],
			keyFindings: [
				`${scope} market shows activity trends`,
				"Limited data available",
			],
			competitiveIntelligence: [],
			marketTrends: [{ trend: `${scope} drilling activity trends`, confidence: 0.6 }],
>>>>>>> a2a8e330
			priceForecasts: [],
			confidence: ServerUtils.calculateConfidence(0.6, 0.7),
			recommendations: ["Gather additional market intelligence"],
		};
	}
}

async function gatherWebIntelligence(
	_topic: string,
	sources?: string[],
): Promise<FetchResult[]> {
	const industryUrls = [
		"https://www.eia.gov/petroleum/weekly/",
		"https://www.bakerhughesrigcount.com/",
		"https://www.rigzone.com/news/",
		"https://www.offshore-mag.com/",
	];

	const urlsToFetch =
		sources && sources.length > 0 ? sources : industryUrls.slice(0, 2);
	const results: FetchResult[] = [];

	for (const url of urlsToFetch) {
		try {
			const result = await fetchUrl(url);
			results.push(result);
			await new Promise((resolve) => setTimeout(resolve, 1000));
		} catch (error) {
			results.push({ url, text: "", error: String(error) });
		}
	}

	return results;
}

function extractMarketInsights(
	webData: FetchResult[],
	_topic: string,
<<<<<<< HEAD
): { findings: string[]; sources: string[]; confidence: number } {
=======
): { findings: string[]; sources: string[]; confidence: number; summary: string } {
>>>>>>> a2a8e330
	const findings: string[] = [];
	const sources: string[] = [];

	for (const result of webData) {
		if (result.text && result.text.length > 100) {
			sources.push(result.url);
			if (result.text.toLowerCase().includes("rig count")) {
				findings.push(
					"Recent rig count data indicates drilling activity trends",
				);
			}
			if (result.text.toLowerCase().includes("production")) {
				findings.push("Production levels show regional supply dynamics");
			}
		}
	}

	const successfulFetches = webData.filter((r) => r.text && !r.error).length;
	const confidence = Math.min(
		95,
		50 + (successfulFetches / webData.length) * 45,
	);

	return {
		findings:
			findings.length > 0
				? findings
				: ["Limited current market data available for analysis"],
		sources: sources.length > 0 ? sources : ["No reliable sources accessible"],
		confidence: Math.round(confidence),
<<<<<<< HEAD
	};
}

function performCompetitiveAnalysis(_args: any): any[] {
=======
		summary: findings.length > 0 ? `Market analysis based on ${sources.length} sources` : "Limited market data available",
	};
}

function performCompetitiveAnalysis(_args: Record<string, unknown>): Array<Record<string, unknown>> {
>>>>>>> a2a8e330
	return [
		{
			competitor: "Major Oil Corp",
			activities: ["Acquired 15,000 acres", "Drilling 8 new wells per quarter"],
			strategy: "High-volume manufacturing drilling approach",
			marketShare: 0.35,
			threatLevel: "HIGH",
		},
		{
			competitor: "Regional Independent",
			activities: [
				"Joint venture with service company",
				"Technology differentiation",
			],
			strategy: "Technology-enabled selective development",
			marketShare: 0.15,
			threatLevel: "MEDIUM",
		},
	];
}

<<<<<<< HEAD
function generateMarketTrends(scope: string, confidence: number): string[] {
	const trends = [
		`${scope} drilling activity increasing with improved well economics`,
		"ESG considerations influencing operational decisions",
		"Digital transformation accelerating across operations",
	];

	if (confidence > 80) {
		trends.unshift("Real-time market data confirms strong fundamentals");
=======
function generateMarketTrends(scope: string, confidence: number): Array<Record<string, unknown>> {
	const trends = [
		{ trend: `${scope} drilling activity increasing with improved well economics`, confidence },
		{ trend: "ESG considerations influencing operational decisions", confidence: confidence * 0.8 },
		{ trend: "Digital transformation accelerating across operations", confidence: confidence * 0.9 },
	];

	if (confidence > 80) {
		trends.unshift({ trend: "Real-time market data confirms strong fundamentals", confidence });
>>>>>>> a2a8e330
	}

	return trends;
}

<<<<<<< HEAD
function generatePriceForecasts(_scope: string): any[] {
=======
function generatePriceForecasts(_scope: string): Array<Record<string, unknown>> {
>>>>>>> a2a8e330
	return [
		{ period: "Q1 2025", oilPrice: 72, gasPrice: 3.2, confidence: "medium" },
		{ period: "Q2 2025", oilPrice: 75, gasPrice: 3.4, confidence: "medium" },
	];
}

function generateCompetitiveLandscape(scope: string): any[] {
	return [
		{
			company: "Major Operator A",
			activity: `Consolidating ${scope} positions`,
			impact: "high",
		},
		{
			company: "Independent Producer B",
			activity: "Focusing on operational efficiency",
			impact: "medium",
		},
	];
}

function generateRecommendations(_topic: string, confidence: number): string[] {
	const recommendations = [
		"Monitor competitor drilling programs closely",
		"Evaluate emerging technology opportunities",
		"Maintain market intelligence gathering",
	];

	if (confidence > 85) {
		recommendations.unshift(
			"Current market conditions support accelerated development plans",
		);
	} else if (confidence < 70) {
		recommendations.unshift(
			"Recommend additional data gathering before major investment decisions",
		);
	}

	return recommendations;
}

// Create the server using factory
export const ResearchServer = ServerFactory.createServer(researchTemplate);
export default ResearchServer;

// Run server if called directly
if (import.meta.url === `file://${process.argv[1]}`) {
	const server = new (ResearchServer as any)();
	runMCPServer(server);
}<|MERGE_RESOLUTION|>--- conflicted
+++ resolved
@@ -17,20 +17,12 @@
 
 interface MarketResearch {
 	topic: string;
-<<<<<<< HEAD
-	sources: string[];
-	keyFindings: string[];
-	competitiveIntelligence: any[];
-	marketTrends: any[];
-	priceForecasts: any[];
-=======
 	summary: string;
 	sources: string[];
 	keyFindings: string[];
 	competitiveIntelligence: Array<Record<string, unknown>>;
 	marketTrends: Array<Record<string, unknown>>;
 	priceForecasts: Array<Record<string, unknown>>;
->>>>>>> a2a8e330
 	confidence: number;
 	recommendations: string[];
 }
@@ -113,38 +105,6 @@
 };
 
 // Domain-specific research functions
-<<<<<<< HEAD
-async function performMarketResearch(args: any): Promise<MarketResearch> {
-	try {
-		// Gather web intelligence
-		const webIntelligence = await gatherWebIntelligence(
-			args.topic,
-			args.sources,
-		);
-		const insights = extractMarketInsights(webIntelligence, args.topic);
-
-		return {
-			topic: args.topic,
-			sources: insights.sources,
-			keyFindings: insights.findings,
-			competitiveIntelligence: generateCompetitiveLandscape(args.scope),
-			marketTrends: generateMarketTrends(args.scope, insights.confidence),
-			priceForecasts: generatePriceForecasts(args.scope),
-			confidence: insights.confidence,
-			recommendations: generateRecommendations(args.topic, insights.confidence),
-		};
-	} catch (_error) {
-		// Return default research if web fetching fails
-		return {
-			topic: args.topic,
-			sources: ["Industry databases", "Market reports"],
-			keyFindings: [
-				`${args.scope} market shows activity trends`,
-				"Limited data available",
-			],
-			competitiveIntelligence: [],
-			marketTrends: [`${args.scope} drilling activity trends`],
-=======
 async function performMarketResearch(args: Record<string, unknown>): Promise<MarketResearch> {
 	try {
 		const topic = String(args.topic || "Market Research");
@@ -181,7 +141,6 @@
 			],
 			competitiveIntelligence: [],
 			marketTrends: [{ trend: `${scope} drilling activity trends`, confidence: 0.6 }],
->>>>>>> a2a8e330
 			priceForecasts: [],
 			confidence: ServerUtils.calculateConfidence(0.6, 0.7),
 			recommendations: ["Gather additional market intelligence"],
@@ -220,11 +179,7 @@
 function extractMarketInsights(
 	webData: FetchResult[],
 	_topic: string,
-<<<<<<< HEAD
-): { findings: string[]; sources: string[]; confidence: number } {
-=======
 ): { findings: string[]; sources: string[]; confidence: number; summary: string } {
->>>>>>> a2a8e330
 	const findings: string[] = [];
 	const sources: string[] = [];
 
@@ -255,18 +210,11 @@
 				: ["Limited current market data available for analysis"],
 		sources: sources.length > 0 ? sources : ["No reliable sources accessible"],
 		confidence: Math.round(confidence),
-<<<<<<< HEAD
-	};
-}
-
-function performCompetitiveAnalysis(_args: any): any[] {
-=======
 		summary: findings.length > 0 ? `Market analysis based on ${sources.length} sources` : "Limited market data available",
 	};
 }
 
 function performCompetitiveAnalysis(_args: Record<string, unknown>): Array<Record<string, unknown>> {
->>>>>>> a2a8e330
 	return [
 		{
 			competitor: "Major Oil Corp",
@@ -288,17 +236,6 @@
 	];
 }
 
-<<<<<<< HEAD
-function generateMarketTrends(scope: string, confidence: number): string[] {
-	const trends = [
-		`${scope} drilling activity increasing with improved well economics`,
-		"ESG considerations influencing operational decisions",
-		"Digital transformation accelerating across operations",
-	];
-
-	if (confidence > 80) {
-		trends.unshift("Real-time market data confirms strong fundamentals");
-=======
 function generateMarketTrends(scope: string, confidence: number): Array<Record<string, unknown>> {
 	const trends = [
 		{ trend: `${scope} drilling activity increasing with improved well economics`, confidence },
@@ -308,17 +245,12 @@
 
 	if (confidence > 80) {
 		trends.unshift({ trend: "Real-time market data confirms strong fundamentals", confidence });
->>>>>>> a2a8e330
 	}
 
 	return trends;
 }
 
-<<<<<<< HEAD
-function generatePriceForecasts(_scope: string): any[] {
-=======
 function generatePriceForecasts(_scope: string): Array<Record<string, unknown>> {
->>>>>>> a2a8e330
 	return [
 		{ period: "Q1 2025", oilPrice: 72, gasPrice: 3.2, confidence: "medium" },
 		{ period: "Q2 2025", oilPrice: 75, gasPrice: 3.4, confidence: "medium" },
