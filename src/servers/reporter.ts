#!/usr/bin/env node

/**
 * Reporter MCP Server - DRY Refactored
 * Scriptor Reporticus Maximus - Master Report Generator
 */

import fs from "node:fs/promises";
import { z } from "zod";
import { runMCPServer } from "../shared/mcp-server.js";
import {
	ServerFactory,
	type ServerTemplate,
} from "../shared/server-factory.js";
<<<<<<< HEAD
import type {
	InvestmentCriteria,
	AnalysisInputs,
} from "../shared/types.js";
=======
import type { AnalysisInputs, InvestmentCriteria } from "../shared/types.js";
>>>>>>> a2a8e330

interface LocalInvestmentDecision {
	recommendation: "PROCEED" | "REJECT" | "DEFER";
	confidence: number;
	keyMetrics: {
		npv: number;
		irr: number;
		payback: number;
		netPay: number;
	};
	riskFactors: string[];
	nextSteps: string[];
}

interface LocalExecutiveReport {
	reportId: string;
	title: string;
	executiveSummary: string;
	keyFindings: string[];
	recommendation: LocalInvestmentDecision;
	appendices: string[];
}

const reporterTemplate: ServerTemplate = {
	name: "reporter",
	description: "Executive Reporting MCP Server",
	persona: {
		name: "Scriptor Reporticus Maximus",
		role: "Master Report Generator",
		expertise: [
			"Executive report writing and synthesis",
			"Investment decision frameworks",
			"Data visualization and presentation",
			"Risk communication and mitigation",
			"Strategic recommendation development",
		],
	},
	directories: ["reports", "decisions", "templates", "charts", "archives"],
	tools: [
		ServerFactory.createAnalysisTool(
			"generate_investment_decision",
			"Generate comprehensive investment decision from analysis results",
			z.object({
				tractName: z.string().describe("Investment tract name"),
				analysisResults: z.object({
					geological: z.any().optional(),
					economic: z.any().optional(),
					engineering: z.any().optional(),
					risk: z.any().optional(),
				}),
				decisionCriteria: z
					.object({
						minNPV: z.number().default(1000000),
						minIRR: z.number().default(0.15),
						maxPayback: z.number().default(24),
					})
					.optional(),
				outputPath: z.string().optional(),
			}),
			async (args) => {
				const decision = generateInvestmentDecision(args);

				if (args.outputPath) {
					await fs.writeFile(
						args.outputPath,
						JSON.stringify(decision, null, 2),
					);
				}

				return decision;
			},
		),
		ServerFactory.createAnalysisTool(
			"create_executive_report",
			"Create comprehensive executive report",
			z.object({
				tractName: z.string(),
				decision: z.any(),
				reportType: z
					.enum(["executive", "technical", "board"])
					.default("executive"),
				includeCharts: z.boolean().default(true),
				includeAppendices: z.boolean().default(true),
				outputPath: z.string().optional(),
			}),
			async (args) => {
				const report = createExecutiveReport(args);

				if (args.outputPath) {
					const markdown = formatReportAsMarkdown(report);
					await fs.writeFile(args.outputPath, markdown);
				}

				return report;
			},
		),
		ServerFactory.createAnalysisTool(
			"synthesize_analysis",
			"Synthesize multiple domain expert analyses into unified insights",
			z.object({
				analyses: z.array(
					z.object({
						domain: z.string(),
						results: z.any(),
						confidence: z.number(),
					}),
				),
				synthesisType: z
					.enum(["summary", "detailed", "comparison"])
					.default("summary"),
			}),
			async (args) => {
				return synthesizeAnalysis(args.analyses);
			},
		),
	],
};

// Domain-specific reporting functions
function generateInvestmentDecision(args: {
	analysisResults: AnalysisInputs;
	decisionCriteria?: InvestmentCriteria;
}): LocalInvestmentDecision {
	const results = args.analysisResults;
	const criteria = args.decisionCriteria;

	const keyMetrics = {
		npv: results.economic?.npv || 0,
		irr: results.economic?.irr || 0,
		payback: results.economic?.paybackMonths || 0,
		netPay: results.geological?.confidenceLevel || 0,
	};

	let recommendation: "PROCEED" | "REJECT" | "DEFER" = "DEFER";
	let confidence = 75;

	if (
		keyMetrics.npv >= (criteria?.minNPV ?? 0) &&
		keyMetrics.irr >= (criteria?.minIRR ?? 0) &&
		keyMetrics.payback <= (criteria?.maxPayback ?? 999)
	) {
		recommendation = "PROCEED";
		confidence = 85;
	} else if (keyMetrics.npv < 0 || keyMetrics.irr < 0.1) {
		recommendation = "REJECT";
		confidence = 90;
	}

	const riskFactors = [];
	if (keyMetrics.payback > 18) riskFactors.push("Long payback period");
	if (keyMetrics.irr < 0.2) riskFactors.push("Moderate IRR");
	if (!results.geological) riskFactors.push("Limited geological data");

	const nextSteps = [];
	if (recommendation === "PROCEED") {
		nextSteps.push("Finalize drilling program", "Secure permits and approvals");
	} else if (recommendation === "DEFER") {
		nextSteps.push("Gather additional data", "Reassess market conditions");
	}

	return {
		recommendation,
		confidence,
		keyMetrics,
		riskFactors,
		nextSteps,
	};
}

function createExecutiveReport(args: {
	decision: LocalInvestmentDecision;
	tractName?: string;
	includeAppendices?: boolean;
}): LocalExecutiveReport {
	const decision = args.decision;

	return {
		reportId: `report_${Date.now()}`,
<<<<<<< HEAD
		title: `Investment Analysis: ${args.tractName || 'Unknown Tract'}`,
		executiveSummary: generateExecutiveSummary(args.tractName || "Unknown Tract", decision),
=======
		title: `Investment Analysis: ${args.tractName || "Unknown Tract"}`,
		executiveSummary: generateExecutiveSummary(
			args.tractName || "Unknown Tract",
			decision,
		),
>>>>>>> a2a8e330
		keyFindings: generateKeyFindings(decision),
		recommendation: decision,
		appendices: args.includeAppendices
			? [
					"Geological Analysis Details",
					"Economic Model Assumptions",
					"Risk Assessment Matrix",
					"Competitive Analysis",
				]
			: [],
	};
}

<<<<<<< HEAD
function synthesizeAnalysis(analyses: AnalysisInputs[]): Record<string, unknown> {
=======
function synthesizeAnalysis(
	analyses: AnalysisInputs[],
): Record<string, unknown> {
>>>>>>> a2a8e330
	const overallConfidence = calculateOverallConfidence(analyses);
	const keyInsights = extractKeyInsights(analyses);
	const riskFactors = identifyRiskFactors(analyses);

	return {
		overallConfidence,
		keyInsights,
		riskFactors,
		recommendations: generateSynthesisRecommendations(overallConfidence),
		domainSummaries: analyses.map((analysis) => ({
<<<<<<< HEAD
			domain: 'analysis',
			confidence: analysis.economic?.confidence || analysis.geological?.confidenceLevel || 75,
=======
			domain: "analysis",
			confidence:
				analysis.economic?.confidence ||
				analysis.geological?.confidenceLevel ||
				75,
>>>>>>> a2a8e330
			keyPoints: [
				`Confidence: ${analysis.economic?.confidence || analysis.geological?.confidenceLevel || 75}%`,
				"Analysis supports investment thesis",
			],
		})),
	};
}

function calculateOverallConfidence(analyses: AnalysisInputs[]): number {
	if (analyses.length === 0) return 0;
	const totalConfidence = analyses.reduce(
<<<<<<< HEAD
		(sum, analysis) => sum + (('confidence' in analysis && typeof analysis.confidence === 'number') ? analysis.confidence : 75),
=======
		(sum, analysis) =>
			sum +
			("confidence" in analysis && typeof analysis.confidence === "number"
				? analysis.confidence
				: 75),
>>>>>>> a2a8e330
		0,
	);
	return Math.round(totalConfidence / analyses.length);
}

function extractKeyInsights(analyses: AnalysisInputs[]): string[] {
	const insights = [];
	for (const analysis of analyses) {
<<<<<<< HEAD
		if ('geological' in analysis && analysis.geological) {
			insights.push(`Strong geological foundation with analysis results`);
		} else if ('economic' in analysis && analysis.economic) {
			insights.push(`Economic returns show positive indicators`);
		} else if ('engineering' in analysis && analysis.engineering) {
=======
		if ("geological" in analysis && analysis.geological) {
			insights.push(`Strong geological foundation with analysis results`);
		} else if ("economic" in analysis && analysis.economic) {
			insights.push(`Economic returns show positive indicators`);
		} else if ("engineering" in analysis && analysis.engineering) {
>>>>>>> a2a8e330
			insights.push(`Engineering analysis indicates development potential`);
		}
	}
	return insights;
}

function identifyRiskFactors(analyses: AnalysisInputs[]): string[] {
	const risks = [];
	for (const analysis of analyses) {
		if (analysis.risk) {
<<<<<<< HEAD
			risks.push(...analysis.risk.riskFactors.map(rf => rf.description));
=======
			risks.push(...analysis.risk.riskFactors.map((rf) => rf.description));
>>>>>>> a2a8e330
		}
		if (analysis.geological?.investmentPerspective?.keyRisks) {
			risks.push(...analysis.geological.investmentPerspective.keyRisks);
		}
	}
	return risks;
}

function generateSynthesisRecommendations(avgConfidence: number): string[] {
	if (avgConfidence > 85) {
		return ["Proceed with development as planned"];
	} else if (avgConfidence > 75) {
		return ["Proceed with enhanced monitoring"];
	} else {
		return ["Consider additional data gathering"];
	}
}

<<<<<<< HEAD
function generateExecutiveSummary(tractName: string, decision: LocalInvestmentDecision): string {
=======
function generateExecutiveSummary(
	tractName: string,
	decision: LocalInvestmentDecision,
): string {
>>>>>>> a2a8e330
	return `Investment analysis for ${tractName} indicates ${decision.recommendation} with ${decision.confidence}% confidence. Key economic metrics show NPV of $${(decision.keyMetrics.npv / 1000000).toFixed(1)}M and IRR of ${decision.keyMetrics.irr}%.`;
}

function generateKeyFindings(decision: LocalInvestmentDecision): string[] {
	return [
		`Economic analysis supports ${decision.recommendation} recommendation`,
		`Net pay of ${decision.keyMetrics.netPay} ft indicates reservoir potential`,
		`Payback period of ${decision.keyMetrics.payback} months within range`,
		`Risk factors include: ${decision.riskFactors.join(", ")}`,
	];
}

function formatReportAsMarkdown(report: LocalExecutiveReport): string {
	return `# ${report.title}

## Executive Summary
${report.executiveSummary}

## Key Findings
${report.keyFindings.map((finding) => `- ${finding}`).join("\n")}

## Recommendation
**${report.recommendation.recommendation}** - Confidence: ${report.recommendation.confidence}%

### Key Metrics
- NPV: $${(report.recommendation.keyMetrics.npv / 1000000).toFixed(1)}M
- IRR: ${report.recommendation.keyMetrics.irr}%
- Payback: ${report.recommendation.keyMetrics.payback} months
- Net Pay: ${report.recommendation.keyMetrics.netPay} ft

### Risk Factors
${report.recommendation.riskFactors.map((risk) => `- ${risk}`).join("\n")}

### Next Steps
${report.recommendation.nextSteps.map((step) => `- ${step}`).join("\n")}

---
*Generated by Shale Yeah 2025*`;
}

// Create the server using factory
export const ReporterServer = ServerFactory.createServer(reporterTemplate);
export default ReporterServer;

// Run server if called directly
if (import.meta.url === `file://${process.argv[1]}`) {
<<<<<<< HEAD
	const server = new (ReporterServer as any)();
=======
	const server = new ReporterServer();
>>>>>>> a2a8e330
	runMCPServer(server);
}<|MERGE_RESOLUTION|>--- conflicted
+++ resolved
@@ -12,14 +12,7 @@
 	ServerFactory,
 	type ServerTemplate,
 } from "../shared/server-factory.js";
-<<<<<<< HEAD
-import type {
-	InvestmentCriteria,
-	AnalysisInputs,
-} from "../shared/types.js";
-=======
 import type { AnalysisInputs, InvestmentCriteria } from "../shared/types.js";
->>>>>>> a2a8e330
 
 interface LocalInvestmentDecision {
 	recommendation: "PROCEED" | "REJECT" | "DEFER";
@@ -198,16 +191,11 @@
 
 	return {
 		reportId: `report_${Date.now()}`,
-<<<<<<< HEAD
-		title: `Investment Analysis: ${args.tractName || 'Unknown Tract'}`,
-		executiveSummary: generateExecutiveSummary(args.tractName || "Unknown Tract", decision),
-=======
 		title: `Investment Analysis: ${args.tractName || "Unknown Tract"}`,
 		executiveSummary: generateExecutiveSummary(
 			args.tractName || "Unknown Tract",
 			decision,
 		),
->>>>>>> a2a8e330
 		keyFindings: generateKeyFindings(decision),
 		recommendation: decision,
 		appendices: args.includeAppendices
@@ -221,13 +209,9 @@
 	};
 }
 
-<<<<<<< HEAD
-function synthesizeAnalysis(analyses: AnalysisInputs[]): Record<string, unknown> {
-=======
 function synthesizeAnalysis(
 	analyses: AnalysisInputs[],
 ): Record<string, unknown> {
->>>>>>> a2a8e330
 	const overallConfidence = calculateOverallConfidence(analyses);
 	const keyInsights = extractKeyInsights(analyses);
 	const riskFactors = identifyRiskFactors(analyses);
@@ -238,16 +222,11 @@
 		riskFactors,
 		recommendations: generateSynthesisRecommendations(overallConfidence),
 		domainSummaries: analyses.map((analysis) => ({
-<<<<<<< HEAD
-			domain: 'analysis',
-			confidence: analysis.economic?.confidence || analysis.geological?.confidenceLevel || 75,
-=======
 			domain: "analysis",
 			confidence:
 				analysis.economic?.confidence ||
 				analysis.geological?.confidenceLevel ||
 				75,
->>>>>>> a2a8e330
 			keyPoints: [
 				`Confidence: ${analysis.economic?.confidence || analysis.geological?.confidenceLevel || 75}%`,
 				"Analysis supports investment thesis",
@@ -259,15 +238,11 @@
 function calculateOverallConfidence(analyses: AnalysisInputs[]): number {
 	if (analyses.length === 0) return 0;
 	const totalConfidence = analyses.reduce(
-<<<<<<< HEAD
-		(sum, analysis) => sum + (('confidence' in analysis && typeof analysis.confidence === 'number') ? analysis.confidence : 75),
-=======
 		(sum, analysis) =>
 			sum +
 			("confidence" in analysis && typeof analysis.confidence === "number"
 				? analysis.confidence
 				: 75),
->>>>>>> a2a8e330
 		0,
 	);
 	return Math.round(totalConfidence / analyses.length);
@@ -276,19 +251,11 @@
 function extractKeyInsights(analyses: AnalysisInputs[]): string[] {
 	const insights = [];
 	for (const analysis of analyses) {
-<<<<<<< HEAD
-		if ('geological' in analysis && analysis.geological) {
-			insights.push(`Strong geological foundation with analysis results`);
-		} else if ('economic' in analysis && analysis.economic) {
-			insights.push(`Economic returns show positive indicators`);
-		} else if ('engineering' in analysis && analysis.engineering) {
-=======
 		if ("geological" in analysis && analysis.geological) {
 			insights.push(`Strong geological foundation with analysis results`);
 		} else if ("economic" in analysis && analysis.economic) {
 			insights.push(`Economic returns show positive indicators`);
 		} else if ("engineering" in analysis && analysis.engineering) {
->>>>>>> a2a8e330
 			insights.push(`Engineering analysis indicates development potential`);
 		}
 	}
@@ -299,11 +266,7 @@
 	const risks = [];
 	for (const analysis of analyses) {
 		if (analysis.risk) {
-<<<<<<< HEAD
-			risks.push(...analysis.risk.riskFactors.map(rf => rf.description));
-=======
 			risks.push(...analysis.risk.riskFactors.map((rf) => rf.description));
->>>>>>> a2a8e330
 		}
 		if (analysis.geological?.investmentPerspective?.keyRisks) {
 			risks.push(...analysis.geological.investmentPerspective.keyRisks);
@@ -322,14 +285,10 @@
 	}
 }
 
-<<<<<<< HEAD
-function generateExecutiveSummary(tractName: string, decision: LocalInvestmentDecision): string {
-=======
 function generateExecutiveSummary(
 	tractName: string,
 	decision: LocalInvestmentDecision,
 ): string {
->>>>>>> a2a8e330
 	return `Investment analysis for ${tractName} indicates ${decision.recommendation} with ${decision.confidence}% confidence. Key economic metrics show NPV of $${(decision.keyMetrics.npv / 1000000).toFixed(1)}M and IRR of ${decision.keyMetrics.irr}%.`;
 }
 
@@ -376,10 +335,6 @@
 
 // Run server if called directly
 if (import.meta.url === `file://${process.argv[1]}`) {
-<<<<<<< HEAD
-	const server = new (ReporterServer as any)();
-=======
 	const server = new ReporterServer();
->>>>>>> a2a8e330
 	runMCPServer(server);
 }